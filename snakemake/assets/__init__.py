# This module handles the download of non python assets.
# It should not use any modules that are not part of the standard library because it will
# be called before the setup (and dependency deployment) of the snakemake package.

from dataclasses import dataclass
import hashlib
import importlib.resources
from pathlib import Path
from typing import Dict, Optional
import urllib.request
import urllib.error


class AssetDownloadError(Exception):
    pass


@dataclass
class Asset:
    url: str
    version: Optional[str] = None
    sha256: Optional[str] = None

    def get_content(self) -> bytes:
        """Get and validate asset content."""
        url = self.url.format(version=self.version) if self.version else self.url
        req = urllib.request.Request(url, headers={"User-Agent": "snakemake"})
        err = None
        for _ in range(6):
            try:
                resp = urllib.request.urlopen(req)
                content = resp.read()
            except urllib.error.URLError as e:
                err = AssetDownloadError(f"Failed to download asset {url}: {e}")
                continue
            if self.sha256 is not None:
                content_sha = hashlib.sha256(content).hexdigest()
                if self.sha256 != content_sha:
                    err = AssetDownloadError(
                        f"Checksum mismatch when downloading asset {self.url} "
                        f"(sha: {content_sha}). First 100 bytes:\n{content[:100].decode()}"
                    )
                    continue
            return content
        assert err is not None
        raise err


class Assets:
    _base_path: Optional[Path] = None
    spec: Dict[str, Asset] = {
        "snakemake/LICENSE.md": Asset(
            url="https://raw.githubusercontent.com/snakemake/snakemake/main/LICENSE.md",
            sha256="84a1a82b05c80637744d3fe8257235c15380efa6cc32608adf4b21f17af5d2b8",
        ),
        "pygments/LICENSE": Asset(
            url="https://raw.githubusercontent.com/pygments/pygments/master/LICENSE",
            sha256="a9d66f1d526df02e29dce73436d34e56e8632f46c275bbdffc70569e882f9f17",
        ),
        "tailwindcss/LICENSE": Asset(
<<<<<<< HEAD
            url="https://raw.githubusercontent.com/tailwindlabs/tailwindcss/refs/tags/v3.0.23/LICENSE",
=======
            url="https://raw.githubusercontent.com/tailwindlabs/tailwindcss/refs/tags/v{version}/LICENSE",
>>>>>>> bf890142
            sha256="60e0b68c0f35c078eef3a5d29419d0b03ff84ec1df9c3f9d6e39a519a5ae7985",
            version="3.0.23",
        ),
        "tailwindcss/tailwind.css": Asset(
            url="https://cdn.tailwindcss.com/{version}?plugins=forms@0.4.0,typography@0.5.2",
            # The tailwindcss cdn checksum is not stable. Since this is only included
            # as CSS styles, the risk is low.
            version="3.0.23",
        ),
        "react/LICENSE": Asset(
<<<<<<< HEAD
            url="https://raw.githubusercontent.com/facebook/react/refs/tags/v18.2.0/LICENSE",
            sha256="52412d7bc7ce4157ea628bbaacb8829e0a9cb3c58f57f99176126bc8cf2bfc85",
=======
            url="https://raw.githubusercontent.com/facebook/react/refs/tags/v{version}/LICENSE",
            sha256="52412d7bc7ce4157ea628bbaacb8829e0a9cb3c58f57f99176126bc8cf2bfc85",
            version="18.2.0",
>>>>>>> bf890142
        ),
        "react/react.production.min.js": Asset(
            url="https://cdnjs.cloudflare.com/ajax/libs/react/{version}/umd/react.production.min.js",
            sha256="4b4969fa4ef3594324da2c6d78ce8766fbbc2fd121fff395aedf997db0a99a06",
            version="18.2.0",
        ),
        "react/react-dom.production.min.js": Asset(
            url="https://cdnjs.cloudflare.com/ajax/libs/react-dom/{version}/umd/react-dom.production.min.js",
            sha256="21758ed084cd0e37e735722ee4f3957ea960628a29dfa6c3ce1a1d47a2d6e4f7",
            version="18.2.0",
        ),
        "vega/vega.js": Asset(
            url="https://cdnjs.cloudflare.com/ajax/libs/vega/{version}/vega.js",
            sha256="b34c43055ef5d39a093e937522955dc359fbaec6c5b0259ae2de4c9da698e9fe",
            version="5.21.0",
        ),
        "vega/LICENSE": Asset(
<<<<<<< HEAD
            url="https://raw.githubusercontent.com/vega/vega/refs/tags/v5.21.0/LICENSE",
            sha256="b75f7ed0af20dedadf92c52bc236161bcf0d294ff2e6e34ca76403203349f71d",
=======
            url="https://raw.githubusercontent.com/vega/vega/refs/tags/v{version}/LICENSE",
            sha256="b75f7ed0af20dedadf92c52bc236161bcf0d294ff2e6e34ca76403203349f71d",
            version="5.21.0",
>>>>>>> bf890142
        ),
        # Begin dependencies for vega, included in vega/vega.js
        # Versions from https://github.com/vega/vega/blob/v5.21.0/yarn.lock.
		# Via vega-crossfilter, vega-encode, vega-format,
		# vega-functions, vega-geo, vega-regression, vega-scale, vega-statistics,
        # vega-time, vega-transforms, vega-view; and via d3-geo (via vega-functions,
        # vega-geo, vega-projection); and via d3-geo-projection (via vega-projection)
		#
        # This has its own dependency, internmap (1.0.1); however, while we can
        # find code from vega-crossfilter and d3-array in vega.js, there does
        # not appear to be any code from internmap after tree-shaking.
        "d3-array/LICENSE": Asset(
            url="https://raw.githubusercontent.com/d3/d3-array/refs/tags/v2.12.1/LICENSE",
            sha256="0747bebeb06b10954913149be9b9a8bdf6fad3e6fdcbd9f9524e7a94c13d2cea",
        ),
        # Via vega-format
        "d3-format/LICENSE": Asset(
            url="https://raw.githubusercontent.com/d3/d3-format/refs/tags/v2.0.0/LICENSE",
            sha256="7eea8533ea92bd8c32a901e89ecb0305890905bb12711449565ddff96891146d",
        ),
        # Via vega-format
        "d3-time-format/LICENSE": Asset(
            url="https://raw.githubusercontent.com/d3/d3-time-format/refs/tags/v3.0.0/LICENSE",
            sha256="7a3cb0e5055874e67db9aa2d5fe26de23204fa994ffbad198901ffe9c812a717",
        ),
        # Via vega-time, vega-view; and via d3-time-format (via vega-format)
        "d3-time/LICENSE": Asset(
            url="https://raw.githubusercontent.com/d3/d3-time/refs/tags/v2.1.1/LICENSE",
            sha256="e1211892da0b0e0585b7aebe8f98c1274fba15bafe47fa1f4ee8a7a502c06304",
        ),
        # Via vega-encode, vega-scale
        "d3-interpolate/LICENSE": Asset(
            url="https://raw.githubusercontent.com/d3/d3-interpolate/refs/tags/v2.0.1/LICENSE",
            sha256="e1211892da0b0e0585b7aebe8f98c1274fba15bafe47fa1f4ee8a7a502c06304",
        ),
        # Via vega-functions, vega-geo; and via d3-interpolate (via vega-encode)
        "d3-color/LICENSE": Asset(
            url="https://raw.githubusercontent.com/d3/d3-color/refs/tags/v2.0.0/LICENSE",
            sha256="e1211892da0b0e0585b7aebe8f98c1274fba15bafe47fa1f4ee8a7a502c06304",
        ),
        # Via vega-scale
        "d3-scale/LICENSE": Asset(
            url="https://raw.githubusercontent.com/d3/d3-scale/refs/tags/v3.3.0/LICENSE",
            sha256="7eea8533ea92bd8c32a901e89ecb0305890905bb12711449565ddff96891146d",
        ),
        # Via vega-expression
        # The license file included in the NPM package does not exist directly
        # in https://github.com/DefinitelyTyped/DefinitelyTyped, so we use an
        # unpkg URL to reference the contents of the NPM package instead.
        "@types-estree/LICENSE": Asset(
            url="https://unpkg.com/@types/estree@0.0.50/LICENSE",
            sha256="c2cfccb812fe482101a8f04597dfc5a9991a6b2748266c47ac91b6a5aae15383",
        ),
        # Via vega-force
        "d3-force/LICENSE": Asset(
            url="https://raw.githubusercontent.com/d3/d3-force/refs/tags/v2.1.1/LICENSE",
            sha256="e1211892da0b0e0585b7aebe8f98c1274fba15bafe47fa1f4ee8a7a502c06304",
        ),
        # Via d3-force (via vega-force)
        "d3-dispatch/LICENSE": Asset(
            url="https://raw.githubusercontent.com/d3/d3-dispatch/refs/tags/v2.0.0/LICENSE",
            sha256="e1211892da0b0e0585b7aebe8f98c1274fba15bafe47fa1f4ee8a7a502c06304",
        ),
        # Via d3-force (via vega-force)
        "d3-quadtree/LICENSE": Asset(
            url="https://raw.githubusercontent.com/d3/d3-quadtree/refs/tags/v2.0.0/LICENSE",
            sha256="e1211892da0b0e0585b7aebe8f98c1274fba15bafe47fa1f4ee8a7a502c06304",
        ),
        # Via vega-view; and via d3-force (via vega-force)
        "d3-timer/LICENSE": Asset(
            url="https://raw.githubusercontent.com/d3/d3-timer/refs/tags/v2.0.0/LICENSE",
            sha256="e1211892da0b0e0585b7aebe8f98c1274fba15bafe47fa1f4ee8a7a502c06304",
        ),
        # Via vega-functions, vega-geo, vega-projection (directly and via
        # d3-geo-projection)
        "d3-geo/LICENSE": Asset(
            url="https://raw.githubusercontent.com/d3/d3-geo/refs/tags/v2.0.2/LICENSE",
            sha256="c3c9d41a75b64963748657932167ec4c56404b8fd557d4f89c9eeda6e2fdf39a",
        ),
        # Via vega-hierarchy
        "d3-hierarchy/LICENSE": Asset(
            url="https://raw.githubusercontent.com/d3/d3-hierarchy/refs/tags/v2.0.0/LICENSE",
            sha256="e1211892da0b0e0585b7aebe8f98c1274fba15bafe47fa1f4ee8a7a502c06304",
        ),
        # Via vega-loader
        # This has its own dependencies (commander 2.20.3, iconv-lite 0.4.24,
        # rw 1.3.3), but they are all used only in the command-line tools
        # rather than in the library that is bundled in vega.js.
        "d3-dsv/LICENSE": Asset(
            url="https://raw.githubusercontent.com/d3/d3-dsv/refs/tags/v2.0.0/LICENSE",
            sha256="8b5304265ccedbd17567aa14a0dc6b9bf4013fee44964c46aa54fdf8527d6a68",
        ),
        # Via vega-loader; also from vega-geo/src/util/contours.js, "Based on
        # https://github.com/topojson/topojson-client/blob/v3.0.0/src/stitch.js"
        # This has its own dependency (commander 2.20.3), but it is used only
        # in the command-line tools rather than in the library that is bundled
        # in vega.js. Dependency node-fetch 2.6.4, via vega-loader, is not
        # used for browser builds.
        "topojson-client/LICENSE": Asset(
            url="https://raw.githubusercontent.com/topojson/topojson-client/refs/tags/v3.1.0/LICENSE",
            sha256="4c4d15b635e04e691825a76db7d33f7f2033b55669a7430011694f31e6c65999",
        ),
        # Via vega-projection
        # This has its own dependencies (commander 2.20.3, resolve 1.20.0), but
        # they are all used only in the command-line tools rather than in the
        # library that is bundled in vega.js.
        "d3-geo-projection/LICENSE": Asset(
            url="https://raw.githubusercontent.com/d3/d3-geo-projection/refs/tags/v3.0.0/LICENSE",
            sha256="4108a126a74cc35d4d5ae39ca5d0cc926fa7c8ec40e459a0c6d3481c69decbd8",
        ),
        # Via vega-scenegraph (directly and via d3-shape)
        "d3-path/LICENSE": Asset(
            url="https://raw.githubusercontent.com/d3/d3-path/refs/tags/v2.0.0/LICENSE",
            sha256="b8265327ab678f554800e71188b1cc6b1ff57522e292d2b1c0be66f27cf328b6",
        ),
        # Via vega-scenegraph
        "d3-shape/LICENSE": Asset(
            url="https://raw.githubusercontent.com/d3/d3-shape/refs/tags/v2.1.0/LICENSE",
            sha256="7eea8533ea92bd8c32a901e89ecb0305890905bb12711449565ddff96891146d",
        ),
        # Via vega-voronoi
        "d3-delaunay/LICENSE": Asset(
            url="https://raw.githubusercontent.com/d3/d3-delaunay/refs/tags/v5.2.0/LICENSE",
            sha256="d19bf35c4080eea32e098a9c8d62540ffd425611ac8dfc856a233f0357d8b02e",
        ),
        # Via d3-delaunay (via vega-voronoi)
        "delaunator/LICENSE": Asset(
            url="https://raw.githubusercontent.com/mapbox/delaunator/refs/tags/v4.0.1/LICENSE",
            sha256="27043d1a6a0e1985fde12660decbbd3b23c67de900b00609c90d4f0aa492f425",
        ),
        # End dependencies for vega, included in vega/vega.js
        # Begin copied/derived/adapted code in vega, included in vega/vega.js
        # From vega-util/src/lru-cache.js, "adapted from
        # https://github.com/dominictarr/hashlru/ (MIT License)". Version 1.0.4
        # was the current version when the function was added to vega, in
        # commit f153863f3575bff1b42294c9cb065d80afb757ff on 2020-02-28.
        "hashlru/LICENSE": Asset(
            url="https://raw.githubusercontent.com/dominictarr/hashlru/refs/tags/v1.0.4/LICENSE",
            sha256="08e4bd7a280eaaf1fbcaad9dad1fb94412477fcdd1cf81660988303297e5e1d1",
        ),
        # From
        # vega-statistics/src/regression/{poly,r-squared,pow,log,linear}.js,
        # "Adapted from d3-regression by Harry Stevens". Version 1.2.1 was the
        # current version when the functions were added to vega, in commit
        # 71610e4456a3a4145435d83f8458748ba137a2a3 2019-05-10. That release was
        # not tagged in git, so we use the corresponding commit hash.
        "d3-regression/LICENSE": Asset(
            url="https://raw.githubusercontent.com/HarryStevens/d3-regression/e23d40a663dffba14b92cb42d9989de3a32894b5/LICENSE",
            sha256="d210203f922101502894baf700b9a392e323a26e4b603ab166c57e09a6e773b5",
        ),
        # From vega-statistics/src/regression/poly.js, "Adapted from
        # d3-regression by Harry Stevens [...] which was adapted from
        # regression-js by Tom Alexander" Version 2.0.1 was the current version
        # when the functions were added to vega, in commit
        # 71610e4456a3a4145435d83f8458748ba137a2a3 2019-05-10.
        "regression/LICENSE": Asset(
            url="https://raw.githubusercontent.com/Tom-Alexander/regression-js/refs/tags/2.0.1/LICENSE",
            sha256="2f932f5cfb9b042cc6c0089ee8004b33e3746ffeab879341dbd453c150524307",
        ),
        # From vega-statistics/src/regression/loess.js, "Adapted from
        # science.js by Jason Davies". Version 1.9.3 was the current version
        # when the functions were added to vega, in commit
        # 71610e4456a3a4145435d83f8458748ba137a2a3 on 2019-05-10.
        "science/LICENSE": Asset(
            url="https://raw.githubusercontent.com/jasondavies/science.js/refs/tags/v1.9.3/LICENSE",
            sha256="3bd1fdf686ffcad175daddcb36ee28599ac8f090b6cec2c7654118c8a6f3d4c9",
        ),
        # From src/quickselect.js in d3-array, "Based on
        # https://github.com/mourner/quickselect". Version 2.0.0 was the
        # current version when the file was added to d3-array, in commit
        # d447c2a31cd6aacf54a40b22c29620f7e17bbd7e on 2018-11-10.
        "quickselect/LICENSE": Asset(
            url="https://raw.githubusercontent.com/mourner/quickselect/refs/tags/v2.0.0/LICENSE",
            sha256="597034cb7c11c916ad407344ea99a0b08e3c443a6b4421460f1d23c411c69707",
        ),
        # From vega-statistics/src/normal.js, "Ported from Apache Commons
        # Math". Version 3.6.1 was the current version when this implementation
        # of erfinv was added to vega, in commit
        # c26050f21b0c95620f8f1a3094056716ec6c5aaa on 2019-09-26.
        "commons-math/LICENSE.txt": Asset(
            url="https://raw.githubusercontent.com/apache/commons-math/refs/tags/MATH_3_6_1/LICENSE.txt",
            sha256="64f23963615950bad9ddd31569a7f09afbbe11b81d94873ffd9b1cac6081a11d",
        ),
        "commons-math/NOTICE.txt": Asset(
            url="https://raw.githubusercontent.com/apache/commons-math/refs/tags/MATH_3_6_1/NOTICE.txt",
            sha256="5495442a32bfc2b93b4a8f2c34c5c218d16cca434aa5684fb953d9419120e3fa",
        ),
        # From vega-expression/src/parser.js, "The following expression parser
        # is based on Esprima (http://esprima.org/)." Unusually, the original
        # license text is reproduced in the source file, so we could get by
        # without a separate license file (and in fact the license file lacks
        # the necessary copyright statement present in the code) but we add it
        # for consistency. Version 2.2.0 was the last version of Esprima that
        # had a copyright statement in esprima.js attributing specific
        # individual contributors, as reproduced in the vega source.
        "esprima/LICENSE.BSD": Asset(
            url="https://raw.githubusercontent.com/jquery/esprima/refs/tags/2.2.0/LICENSE.BSD",
            sha256="0e74697a68cebdcd61502c30fe80ab7f9e341d995dcd452023654d57133534b1",
        ),
        # From vega-scenegraph/src/path/arc.js, "Copied from Inkscape svgtopdf,
        # thanks!" We cannot find the original implementation in Inkscape or
        # anywhere else, so we do not add a license file for this snippet.
        # From vega-scenegraph/src/path/parse.js, "Path parsing and rendering
        # code adapted from fabric.js -- Thanks!" This was added in commit
        # 82932143de7cef4187a34026689df12abaa25959 on 2018-12-20, and the
        # current release of fabric.js at that time was 2.4.5.
        "fabric/LICENSE": Asset(
            url="https://raw.githubusercontent.com/fabricjs/fabric.js/refs/tags/v2.4.5/LICENSE",
            sha256="9f6c2cc99aa9c618df93fed7d1cf7279d4e329d92dd2ce5e96173c73ce305055",
        ),
        # From vega-geo/src/util/{contours,density2D}.js, "Implementation
        # adapted from d3/d3-contour. Thanks!" When these routines were added
        # in 0ab6b730a7e576d33d00e12063855bb132194191 on 2019-11-11, the latest
        # version was 1.3.2.
        "d3-contour/LICENSE": Asset(
            url="https://raw.githubusercontent.com/d3/d3-contour/refs/tags/v1.3.2/LICENSE",
            sha256="5f5dcce265668080a60fbdc513f6f8ef21466780bcaa331e64ee39df19e63b30",
        ),
        # From vega-geo/src/util/contours.js, "Based on
        # https://github.com/mbostock/shapefile/blob/v0.6.2/shp/polygon.js"
        "shapefile/LICENSE": Asset(
            url="https://raw.githubusercontent.com/mbostock/shapefile/refs/tags/v0.6.2/LICENSE.txt",
            sha256="c16529a9d5b8802982abd714a6823344e24b0cb5131596bc343927ead605d708",
        ),
        # End copied/derived/adapted code in vega, included in vega/vega.js
        "vega-lite/vega-lite.js": Asset(
            url="https://cdnjs.cloudflare.com/ajax/libs/vega-lite/{version}/vega-lite.js",
            sha256="6eb7f93121cd9f44cf8640244f87c5e143f87c7a0b6cd113da4a9e41e3adf0aa",
            version="5.2.0",
        ),
        "vega-lite/LICENSE": Asset(
<<<<<<< HEAD
            url="https://raw.githubusercontent.com/vega/vega-lite/refs/tags/v5.2.0/LICENSE",
=======
            url="https://raw.githubusercontent.com/vega/vega-lite/refs/tags/v{version}/LICENSE",
>>>>>>> bf890142
            sha256="f618900fd0d64046963b29f40590cdd1e341a2f41449f99110d82fd81fea808c",
            version="5.2.0",
        ),
        "vega-embed/vega-embed.js": Asset(
            url="https://cdnjs.cloudflare.com/ajax/libs/vega-embed/{version}/vega-embed.js",
            sha256="4e546c1f86eb200333606440e92f76e2940b905757018d9672cd1708e4e6ff0a",
            version="6.20.8",
        ),
        "vega-embed/LICENSE": Asset(
<<<<<<< HEAD
            url="https://raw.githubusercontent.com/vega/vega-embed/refs/tags/v6.20.8/LICENSE",
=======
            url="https://raw.githubusercontent.com/vega/vega-embed/refs/tags/v{version}/LICENSE",
>>>>>>> bf890142
            sha256="32df67148f0fc3db0eb9e263a7b75d07f1eb14c61955005a4a39c6918d10d137",
            version="6.20.8",
        ),
        "heroicons/LICENSE": Asset(
<<<<<<< HEAD
            url="https://raw.githubusercontent.com/tailwindlabs/heroicons/refs/tags/v1.0.3/LICENSE",
            sha256="75523ddd65d9620bea09f84e89d0c373b4205a3708b8a1e9f9598a5438a3e641",
=======
            url="https://raw.githubusercontent.com/tailwindlabs/heroicons/refs/tags/v{version}/LICENSE",
            sha256="75523ddd65d9620bea09f84e89d0c373b4205a3708b8a1e9f9598a5438a3e641",
            version="1.0.3",
>>>>>>> bf890142
        ),
        "prop-types/prop-types.min.js": Asset(
            url="https://cdnjs.cloudflare.com/ajax/libs/prop-types/{version}/prop-types.min.js",
            sha256="4c88350517ee82aa4f3368e67ef1a453ca6636dcfa6449b4e3d6faa5c877066e",
            version="15.7.2",
        ),
        "prop-types/LICENSE": Asset(
<<<<<<< HEAD
            url="https://raw.githubusercontent.com/facebook/prop-types/refs/tags/v15.7.2/LICENSE",
=======
            url="https://raw.githubusercontent.com/facebook/prop-types/refs/tags/v{version}/LICENSE",
>>>>>>> bf890142
            sha256="f657f99d3fb9647db92628e96007aabb46e5f04f33e49999075aab8e250ca7ce",
            version="15.7.2",
        ),
    }

    @classmethod
    def deploy(cls) -> None:
        # this has to work from setup.py without being able to load the snakemake
        # modules.
        base_path = Path(__file__).parent / "data"
        for asset_path, asset in cls.spec.items():
            target_path = base_path / asset_path

            if target_path.exists():
                with open(target_path, "rb") as fin:
                    # file is already present, check if it is up to date
                    if (asset.sha256 is not None) and (
                        asset.sha256 == hashlib.sha256(fin.read()).hexdigest()
                    ):
                        continue

            target_path.parent.mkdir(parents=True, exist_ok=True)
            with open(target_path, "wb") as fout:
                fout.write(asset.get_content())

    @classmethod
    def get_content(cls, asset_path: str) -> str:
        try:
            return (cls.base_path() / asset_path).read_text(encoding="utf-8")
        except FileNotFoundError:
            from snakemake.logging import logger

            logger.warning(
                f"Asset {asset_path} not found (development setup?), downloading..."
            )
            return cls.spec[asset_path].get_content().decode("utf-8")

    @classmethod
    def get_version(cls, asset_path: str) -> Optional[str]:
        if asset_path in cls.spec:
            return cls.spec[asset_path].version
        else:
            return None

    @classmethod
    def base_path(cls) -> Path:
        # this is called from within snakemake, so we can use importlib.resources
        if cls._base_path is None:
            cls._base_path = importlib.resources.files("snakemake.assets") / "data"
        return cls._base_path<|MERGE_RESOLUTION|>--- conflicted
+++ resolved
@@ -58,11 +58,7 @@
             sha256="a9d66f1d526df02e29dce73436d34e56e8632f46c275bbdffc70569e882f9f17",
         ),
         "tailwindcss/LICENSE": Asset(
-<<<<<<< HEAD
-            url="https://raw.githubusercontent.com/tailwindlabs/tailwindcss/refs/tags/v3.0.23/LICENSE",
-=======
             url="https://raw.githubusercontent.com/tailwindlabs/tailwindcss/refs/tags/v{version}/LICENSE",
->>>>>>> bf890142
             sha256="60e0b68c0f35c078eef3a5d29419d0b03ff84ec1df9c3f9d6e39a519a5ae7985",
             version="3.0.23",
         ),
@@ -73,14 +69,9 @@
             version="3.0.23",
         ),
         "react/LICENSE": Asset(
-<<<<<<< HEAD
-            url="https://raw.githubusercontent.com/facebook/react/refs/tags/v18.2.0/LICENSE",
-            sha256="52412d7bc7ce4157ea628bbaacb8829e0a9cb3c58f57f99176126bc8cf2bfc85",
-=======
             url="https://raw.githubusercontent.com/facebook/react/refs/tags/v{version}/LICENSE",
             sha256="52412d7bc7ce4157ea628bbaacb8829e0a9cb3c58f57f99176126bc8cf2bfc85",
             version="18.2.0",
->>>>>>> bf890142
         ),
         "react/react.production.min.js": Asset(
             url="https://cdnjs.cloudflare.com/ajax/libs/react/{version}/umd/react.production.min.js",
@@ -98,14 +89,9 @@
             version="5.21.0",
         ),
         "vega/LICENSE": Asset(
-<<<<<<< HEAD
-            url="https://raw.githubusercontent.com/vega/vega/refs/tags/v5.21.0/LICENSE",
-            sha256="b75f7ed0af20dedadf92c52bc236161bcf0d294ff2e6e34ca76403203349f71d",
-=======
             url="https://raw.githubusercontent.com/vega/vega/refs/tags/v{version}/LICENSE",
             sha256="b75f7ed0af20dedadf92c52bc236161bcf0d294ff2e6e34ca76403203349f71d",
             version="5.21.0",
->>>>>>> bf890142
         ),
         # Begin dependencies for vega, included in vega/vega.js
         # Versions from https://github.com/vega/vega/blob/v5.21.0/yarn.lock.
@@ -337,11 +323,7 @@
             version="5.2.0",
         ),
         "vega-lite/LICENSE": Asset(
-<<<<<<< HEAD
-            url="https://raw.githubusercontent.com/vega/vega-lite/refs/tags/v5.2.0/LICENSE",
-=======
             url="https://raw.githubusercontent.com/vega/vega-lite/refs/tags/v{version}/LICENSE",
->>>>>>> bf890142
             sha256="f618900fd0d64046963b29f40590cdd1e341a2f41449f99110d82fd81fea808c",
             version="5.2.0",
         ),
@@ -351,23 +333,14 @@
             version="6.20.8",
         ),
         "vega-embed/LICENSE": Asset(
-<<<<<<< HEAD
-            url="https://raw.githubusercontent.com/vega/vega-embed/refs/tags/v6.20.8/LICENSE",
-=======
             url="https://raw.githubusercontent.com/vega/vega-embed/refs/tags/v{version}/LICENSE",
->>>>>>> bf890142
             sha256="32df67148f0fc3db0eb9e263a7b75d07f1eb14c61955005a4a39c6918d10d137",
             version="6.20.8",
         ),
         "heroicons/LICENSE": Asset(
-<<<<<<< HEAD
-            url="https://raw.githubusercontent.com/tailwindlabs/heroicons/refs/tags/v1.0.3/LICENSE",
-            sha256="75523ddd65d9620bea09f84e89d0c373b4205a3708b8a1e9f9598a5438a3e641",
-=======
             url="https://raw.githubusercontent.com/tailwindlabs/heroicons/refs/tags/v{version}/LICENSE",
             sha256="75523ddd65d9620bea09f84e89d0c373b4205a3708b8a1e9f9598a5438a3e641",
             version="1.0.3",
->>>>>>> bf890142
         ),
         "prop-types/prop-types.min.js": Asset(
             url="https://cdnjs.cloudflare.com/ajax/libs/prop-types/{version}/prop-types.min.js",
@@ -375,11 +348,7 @@
             version="15.7.2",
         ),
         "prop-types/LICENSE": Asset(
-<<<<<<< HEAD
-            url="https://raw.githubusercontent.com/facebook/prop-types/refs/tags/v15.7.2/LICENSE",
-=======
             url="https://raw.githubusercontent.com/facebook/prop-types/refs/tags/v{version}/LICENSE",
->>>>>>> bf890142
             sha256="f657f99d3fb9647db92628e96007aabb46e5f04f33e49999075aab8e250ca7ce",
             version="15.7.2",
         ),
