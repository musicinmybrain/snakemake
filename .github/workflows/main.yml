name: CI

on:
  push:
    branches:
      - main
  pull_request:
    branches_ignore: []

jobs:
  cancel-previous:
    runs-on: ubuntu-latest
    if: github.ref != 'refs/heads/main'
    steps:
      - uses: khan/pull-request-workflow-cancel@1.0.0
        with:
          workflows: "main.yml"
        env:
          GITHUB_TOKEN: '${{ secrets.GITHUB_TOKEN }}'

  formatting:
    runs-on: ubuntu-latest
    steps:
      - uses: actions/checkout@v1

      - name: Setup black environment
        run: |
          conda create -c conda-forge -y -q --name black black

      - name: Check formatting
        run: |
          export PATH="/usr/share/miniconda/bin:$PATH"
          source activate black
          black --check --diff snakemake tests/tests.py tests/test_tes.py tests/test_io.py tests/common.py tests/test_google_lifesciences.py

      - name: Comment PR
        if: github.event_name == 'pull_request' && failure()
        uses: marocchino/sticky-pull-request-comment@v1.1.0
        with:
          message: 'Please format your code with [black](https://black.readthedocs.io): `black snakemake tests/*.py`.'
          GITHUB_TOKEN: ${{ secrets.GITHUB_TOKEN }}

  testing:
    runs-on: ubuntu-latest
    needs: formatting
    env:
      AWS_AVAILABLE: ${{ secrets.AWS_ACCESS_KEY_ID }}
      GCP_AVAILABLE: ${{ secrets.GCP_SA_KEY }}
    steps:
      - uses: actions/checkout@v2
<<<<<<< HEAD
=======
        with:
          fetch-depth: 0 # we need tags for versioneer to work
>>>>>>> fe03157c
      
      - name: Setup Snakemake environment
        run: |
          export PATH="/usr/share/miniconda/bin:$PATH"
          conda install -c conda-forge -q mamba
          mamba env create -q --name snakemake --file test-environment.yml
          # additionally add singularity
          mamba install -c conda-forge -n snakemake singularity

      - name: Install spack
        run: |
          apt-get update && apt-get install -y curl build-essential gcc
          git clone --depth 1 https://github.com/spack/spack /opt/spack
               
      - name: Setup apt dependencies
        run: |
          sudo apt install -y stress git wget
        
      - name: Setup iRODS
        run: |
          docker build -t irods-server tests/test_remote_irods
          docker run -d -p 1247:1247 --name provider irods-server -i run_irods
          sleep 10
          docker exec -u irods provider iput /incoming/infile
          cp -r tests/test_remote_irods/setup-data ~/.irods

      - name: Setup Gcloud
        uses: GoogleCloudPlatform/github-actions/setup-gcloud@v0.2.1
        if: env.GCP_AVAILABLE
        with:
          project_id: ${{ secrets.GCP_PROJECT_ID }}
          service_account_email: ${{ secrets.GCP_SA_EMAIL }}
          service_account_key: ${{ secrets.GCP_SA_KEY }}
          export_default_credentials: true

      - name: Setup AWS
        uses: aws-actions/configure-aws-credentials@v1
        if: env.AWS_AVAILABLE
        with:
          aws-access-key-id: ${{ secrets.AWS_ACCESS_KEY_ID }}
          aws-secret-access-key: ${{ secrets.AWS_SECRET_ACCESS_KEY }}
          aws-region: us-east-1

      - name: Run tests
        env:
          CI: true
        run: |
          # activate conda env
          export PATH="/usr/share/miniconda/bin:/opt/spack/bin:$PATH"
          source activate snakemake
          source /opt/spack/share/spack/setup-env.sh

          pytest -v -x tests/test_expand.py tests/test_io.py tests/test_schema.py tests/test_linting.py tests/tests.py

      - name: Build and publish docker image
        if: "contains(github.event.pull_request.labels.*.name, 'update-container-image')"
        uses: elgohr/Publish-Docker-Github-Action@2.16
        with:
          name: snakemake/snakemake
          username: ${{ secrets.DOCKER_USERNAME }}
          password: ${{ secrets.DOCKER_TOKEN }}
          tags: ${{ env.GITHUB_SHA }}
      
      - name: Set container image
        if: "contains(github.event.pull_request.labels.*.name, 'update-container-image')"
        run: |
          echo CONTAINER_IMAGE=snakemake/snakemake:$GITHUB_SHA >> $GITHUB_ENV

      - name: Test Kubernetes execution
        if: env.GCP_AVAILABLE
        env:
          CI: true
        run: |
          # activate conda env
          export PATH="/usr/share/miniconda/bin:$PATH"
          source activate snakemake

          pytest -s -v -x tests/test_kubernetes.py

      - name: Test AWS execution
        if: env.AWS_AVAILABLE
        env: 
          CI: true
        run: |
          # activate conda env
          export PATH="/usr/share/miniconda/bin:$PATH"
          source activate snakemake

          pytest -v -x tests/test_tibanna.py

      - name: Test Google Life Sciences Executor
        if: env.GCP_AVAILABLE
        run: |
          # activate conda env
          export PATH="/usr/share/miniconda/bin:$PATH"
          source activate snakemake
          pytest -s -v -x tests/test_google_lifesciences.py

      - name: Test GA4GH TES executor
        run: |
          # activate conda env
          export PATH="/usr/share/miniconda/bin:$PATH"
          source activate snakemake
          pytest -s -v -x tests/test_tes.py
        
      - name: Delete container image
        if: "contains(github.event.pull_request.labels.*.name, 'update-container-image') && always()"
        run: |
          docker run --rm lumir/remove-dockerhub-tag \
          --user ${{ secrets.DOCKER_USERNAME }} \
          --password ${{ secrets.DOCKER_TOKEN }} \
          snakemake/snakemake:${{ env.GITHUB_SHA }}

      - name: Build container image
        if: "!contains(github.event.pull_request.labels.*.name, 'update-container-image')"
        run: docker build .


  testing-windows:
    runs-on: windows-latest
    needs: formatting

    steps:
      - uses: actions/checkout@v2
        with:
          fetch-depth: 0

      - name: Remove unix-only dependencies
        shell: python
        run: |
          import fileinput
          excluded_on_win = ["environment-modules"]
          for line in fileinput.input("test-environment.yml", inplace=True):
              if all(pkg not in line for pkg in excluded_on_win):
                  print(line)

      - name: Setup miniconda
        uses: conda-incubator/setup-miniconda@v2
        with:
          activate-environment: snakemake
          python-version: 3.9
          channels: conda-forge, bioconda

      - name: Setup Snakemake environment
        run: |
          conda install -q --name base mamba
          mamba env update -q --file test-environment.yml

      - name: Run tests
        env:
          CI: true
        run: |
          python -m pytest -v -x tests/tests.py<|MERGE_RESOLUTION|>--- conflicted
+++ resolved
@@ -48,11 +48,8 @@
       GCP_AVAILABLE: ${{ secrets.GCP_SA_KEY }}
     steps:
       - uses: actions/checkout@v2
-<<<<<<< HEAD
-=======
         with:
           fetch-depth: 0 # we need tags for versioneer to work
->>>>>>> fe03157c
       
       - name: Setup Snakemake environment
         run: |
