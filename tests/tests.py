__authors__ = ["Tobias Marschall", "Marcel Martin", "Johannes Köster"]
__copyright__ = "Copyright 2022, Johannes Köster"
__email__ = "johannes.koester@uni-due.de"
__license__ = "MIT"

import os
import sys
import uuid
import subprocess as sp
from pathlib import Path

sys.path.insert(0, os.path.dirname(__file__))

from .common import *
from .conftest import skip_on_windows, only_on_windows, ON_WINDOWS, needs_strace


def test_list_untracked():
    run(dpath("test_list_untracked"))


xfail_permissionerror_on_win = (
    pytest.mark.xfail(raises=PermissionError) if ON_WINDOWS else lambda x: x
)


def test_delete_all_output():
    run(dpath("test_delete_all_output"))


def test_github_issue_14():
    """Add cleanup_scripts argument to allow the user to keep scripts"""
    # Return temporary directory for inspection - we should keep scripts here
    tmpdir = run(dpath("test_github_issue_14"), cleanup=False, cleanup_scripts=False)
    assert os.listdir(os.path.join(tmpdir, ".snakemake", "scripts"))
    shutil.rmtree(tmpdir)

    # And not here
    tmpdir = run(dpath("test_github_issue_14"), cleanup=False)
    assert not os.listdir(os.path.join(tmpdir, ".snakemake", "scripts"))
    shutil.rmtree(tmpdir)


def test_issue956():
    run(dpath("test_issue956"))


@skip_on_windows
def test01():
    run(dpath("test01"))


def test02():
    run(dpath("test02"))


def test03():
    run(dpath("test03"), targets=["test.out"])


def test04():
    run(dpath("test04"), targets=["test.out"])


def test05():
    run(dpath("test05"))


def test06():
    run(dpath("test06"), targets=["test.bla.out"])


def test07():
    run(dpath("test07"), targets=["test.out", "test2.out"])


def test08():
    run(dpath("test08"), targets=["test.out", "test2.out"])


def test09():
    run(dpath("test09"), shouldfail=True)


def test10():
    run(dpath("test10"))


def test11():
    run(dpath("test11"))


def test12():
    run(dpath("test12"))


def test13():
    run(dpath("test13"))


@skip_on_windows
def test14():
    os.environ["TESTVAR"] = "test"
    os.environ["TESTVAR2"] = "test"
    run(dpath("test14"), snakefile="Snakefile.nonstandard", cluster="./qsub")


@skip_on_windows
def test_cluster_statusscript():
    os.environ["TESTVAR"] = "test"
    run(
        dpath("test_cluster_statusscript"),
        snakefile="Snakefile.nonstandard",
        cluster="./qsub",
        cluster_status="./status.sh",
    )


@skip_on_windows
def test_cluster_cancelscript():
    outdir = run(
        dpath("test_cluster_cancelscript"),
        snakefile="Snakefile.nonstandard",
        shellcmd=(
            "snakemake -j 10 --cluster=./sbatch --cluster-cancel=./scancel.sh "
            "--cluster-status=./status.sh -s Snakefile.nonstandard"
        ),
        shouldfail=True,
        cleanup=False,
        sigint_after=4,
    )
    scancel_txt = open("%s/scancel.txt" % outdir).read()
    scancel_lines = scancel_txt.splitlines()
    assert len(scancel_lines) == 1
    assert scancel_lines[0].startswith("cancel")
    assert len(scancel_lines[0].split(" ")) == 3


@skip_on_windows
def test_cluster_sidecar():
    run(
        dpath("test_cluster_sidecar"),
        shellcmd=("snakemake -j 10 --cluster=./sbatch --cluster-sidecar=./sidecar.sh"),
    )


@skip_on_windows
def test_cluster_cancelscript_nargs1():
    outdir = run(
        dpath("test_cluster_cancelscript"),
        snakefile="Snakefile.nonstandard",
        shellcmd=(
            "snakemake -j 10 --cluster=./sbatch --cluster-cancel=./scancel.sh "
            "--cluster-status=./status.sh --cluster-cancel-nargs=1 "
            "-s Snakefile.nonstandard"
        ),
        shouldfail=True,
        cleanup=False,
        sigint_after=4,
    )
    scancel_txt = open("%s/scancel.txt" % outdir).read()
    scancel_lines = scancel_txt.splitlines()
    assert len(scancel_lines) == 2
    assert scancel_lines[0].startswith("cancel")
    assert scancel_lines[1].startswith("cancel")
    assert len(scancel_lines[0].split(" ")) == 2
    assert len(scancel_lines[1].split(" ")) == 2


@skip_on_windows
def test_cluster_statusscript_multi():
    os.environ["TESTVAR"] = "test"
    run(
        dpath("test_cluster_statusscript_multi"),
        snakefile="Snakefile.nonstandard",
        cluster="./sbatch",
        cluster_status="./status.sh",
    )


def test15():
    run(dpath("test15"))


def test_glpk_solver():
    run(dpath("test_solver"), scheduler_ilp_solver="GLPK_CMD")


@skip_on_windows
def test_coin_solver():
    run(dpath("test_solver"), scheduler_ilp_solver="COIN_CMD")


def test_directory():
    run(
        dpath("test_directory"),
        targets=[
            "downstream",
            "symlinked_input",
            "child_to_input",
            "not_child_to_other",
        ],
    )
    run(dpath("test_directory"), targets=["file_expecting_dir"], shouldfail=True)
    run(dpath("test_directory"), targets=["dir_expecting_file"], shouldfail=True)
    run(dpath("test_directory"), targets=["child_to_other"], shouldfail=True)


@skip_on_windows
def test_directory2():
    run(
        dpath("test_directory"),
        targets=[
            "downstream",
            "symlinked_input",
            "child_to_input",
            "some/dir-child",
            "some/shadow",
        ],
    )


def test_ancient():
    run(dpath("test_ancient"), targets=["D", "C", "old_file"])


def test_report():
    run(
        dpath("test_report"),
        report="report.html",
        report_stylesheet="custom-stylesheet.css",
        check_md5=False,
    )


def test_report_zip():
    run(dpath("test_report_zip"), report="report.zip", check_md5=False)


def test_report_dir():
    run(dpath("test_report_dir"), report="report.zip", check_md5=False)


def test_report_display_code():
    run(
        dpath("test_report_display_code"),
        report="report.html",
        check_md5=False,
    )


def test_dynamic():
    run(dpath("test_dynamic"))


def test_params():
    run(dpath("test_params"))


def test_same_wildcard():
    run(dpath("test_same_wildcard"))


def test_conditional():
    run(
        dpath("test_conditional"),
        targets="test.out test.0.out test.1.out test.2.out".split(),
    )


def test_unpack_dict():
    run(dpath("test_unpack_dict"))


def test_unpack_list():
    run(dpath("test_unpack_list"))


def test_shell():
    run(dpath("test_shell"))


@skip_on_windows
def test_temp():
    run(dpath("test_temp"), cluster="./qsub", targets="test.realigned.bam".split())


def test_keyword_list():
    run(dpath("test_keyword_list"))


# Fails on WIN because some snakemake doesn't release the logfile
# which cause a PermissionError when the test setup tries to
# remove the temporary files
@skip_on_windows
def test_subworkflows():
    run(dpath("test_subworkflows"), subpath=dpath("test02"))


def test_globwildcards():
    run(dpath("test_globwildcards"))


def test_local_import():
    run(dpath("test_local_import"))


def test_ruledeps():
    run(dpath("test_ruledeps"))


def test_persistent_dict():
    try:
        import pytools

        run(dpath("test_persistent_dict"))
    except ImportError:
        pass


@connected
def test_url_include():
    run(dpath("test_url_include"))


def test_touch():
    run(dpath("test_touch"))


def test_config():
    run(dpath("test_config"))


def test_update_config():
    run(dpath("test_update_config"))


def test_config_merging():
    run(
        dpath("test_config_merging"),
        shellcmd='snakemake -j 1 --configfile config_cmdline_01.yaml config_cmdline_02.yaml --config "block={bowser: cmdline_bowser}" "block={toad: cmdline_toad}"',
    )


def test_wildcard_keyword():
    run(dpath("test_wildcard_keyword"))


@skip_on_windows
def test_benchmark():
    run(dpath("test_benchmark"), check_md5=False)


def test_temp_expand():
    run(dpath("test_temp_expand"))


def test_wildcard_count_ambiguity():
    run(dpath("test_wildcard_count_ambiguity"))


@skip_on_windows
def test_srcdir():
    run(dpath("test_srcdir"))


def test_multiple_includes():
    run(dpath("test_multiple_includes"))


def test_name_override():
    run(dpath("test_name_override"))


def test_yaml_config():
    run(dpath("test_yaml_config"))


@skip_on_windows
@pytest.mark.xfail(
    reason="moto currently fails with \"'_patch' object has no attribute 'is_local'\""
)
def test_remote():
    run(dpath("test_remote"), cores=1)


@skip_on_windows
def test_cluster_sync():
    os.environ["TESTVAR"] = "test"
    run(dpath("test14"), snakefile="Snakefile.nonstandard", cluster_sync="./qsub")


@pytest.mark.skip(reason="This does not work reliably in CircleCI.")
def test_symlink_temp():
    run(dpath("test_symlink_temp"), shouldfail=True)


def test_empty_include():
    run(dpath("test_empty_include"))


@skip_on_windows
def test_script():
    run(dpath("test_script"), use_conda=True, check_md5=False)


def test_script_python():
    run(dpath("test_script_py"))


@skip_on_windows  # Test relies on perl
def test_shadow():
    run(dpath("test_shadow"))


@skip_on_windows
def test_shadow_copy():
    run(dpath("test_shadow_copy"))


@skip_on_windows  # Symbolic link privileges needed to work
def test_shadow_prefix():
    run(dpath("test_shadow_prefix"), shadow_prefix="shadowdir")


@skip_on_windows
def test_shadow_prefix_qsub():
    run(dpath("test_shadow_prefix"), shadow_prefix="shadowdir", cluster="./qsub")


@skip_on_windows
def test_shadowed_log():
    run(dpath("test_shadowed_log"))


def test_until():
    run(
        dpath("test_until"),
        until=[
            "leveltwo_first",  # rule name
            "leveltwo_second.txt",  # file name
            "second_wildcard",
        ],
    )  # wildcard rule


def test_omitfrom():
    run(
        dpath("test_omitfrom"),
        omit_from=[
            "leveltwo_first",  # rule name
            "leveltwo_second.txt",  # file name
            "second_wildcard",
        ],
    )  # wildcard rule


def test_nonstr_params():
    run(dpath("test_nonstr_params"))


def test_delete_output():
    run(dpath("test_delete_output"), cores=1)


def test_input_generator():
    run(dpath("test_input_generator"))


def test_symlink_time_handling():
    # See Snakefile for notes on why this fails on some systems
    if os.utime in os.supports_follow_symlinks:
        run(dpath("test_symlink_time_handling"))


@skip_on_windows
def test_protected_symlink_output():
    run(dpath("test_protected_symlink_output"))


def test_issue328():
    try:
        import pytools

        run(dpath("test_issue328"), forcerun=["split"])
    except ImportError:
        # skip test if import fails
        pass


def test_conda():
    run(dpath("test_conda"), use_conda=True)


def test_conda_list_envs():
    run(dpath("test_conda"), list_conda_envs=True, check_results=False)


def test_upstream_conda():
    run(dpath("test_conda"), use_conda=True, conda_frontend="conda")


@skip_on_windows
def test_deploy_script():
    run(dpath("test_deploy_script"), use_conda=True)


@skip_on_windows
def test_deploy_hashing():
    tmpdir = run(dpath("test_deploy_hashing"), use_conda=True, cleanup=False)
    assert len(next(os.walk(os.path.join(tmpdir, ".snakemake/conda")))[1]) == 2


def test_conda_custom_prefix():
    run(
        dpath("test_conda_custom_prefix"),
        use_conda=True,
        conda_prefix="custom",
        set_pythonpath=False,
    )


@only_on_windows
def test_conda_cmd_exe():
    # Tests the conda environment activation when cmd.exe
    # is used as the shell
    run(dpath("test_conda_cmd_exe"), use_conda=True)


@skip_on_windows  # wrappers are for linux and macos only
def test_wrapper():
    run(dpath("test_wrapper"), use_conda=True)


@skip_on_windows  # wrappers are for linux and macos only
def test_wrapper_local_git_prefix():
    import git

    with tempfile.TemporaryDirectory() as tmpdir:
        print("Cloning wrapper repo...")
        repo = git.Repo.clone_from(
            "https://github.com/snakemake/snakemake-wrappers", tmpdir
        )
        print("Cloning complete.")

        run(
            dpath("test_wrapper"),
            use_conda=True,
            wrapper_prefix=f"git+file://{tmpdir}",
        )


def test_get_log_none():
    run(dpath("test_get_log_none"))


def test_get_log_both():
    run(dpath("test_get_log_both"))


def test_get_log_stderr():
    run(dpath("test_get_log_stderr"))


def test_get_log_stdout():
    run(dpath("test_get_log_stdout"))


def test_get_log_complex():
    run(dpath("test_get_log_complex"))


def test_spaces_in_fnames():
    run(
        dpath("test_spaces_in_fnames"),
        # cluster="./qsub",
        targets=["test bam file realigned.bam"],
        printshellcmds=True,
    )


# TODO deactivate because of problems with moto and boto3.
# def test_static_remote():
#     import importlib
#     try:
#         importlib.reload(boto3)
#         importlib.reload(moto)
#         # only run the remote file test if the dependencies
#         # are installed, otherwise do nothing
#         run(dpath("test_static_remote"), cores=1)
#     except ImportError:
#         pass


@connected
def test_remote_ncbi_simple():
    try:
        import Bio

        # only run the remote file test if the dependencies
        # are installed, otherwise do nothing
        run(dpath("test_remote_ncbi_simple"))
    except ImportError:
        pass


@connected
def test_remote_ncbi():
    try:
        import Bio

        # only run the remote file test if the dependencies
        # are installed, otherwise do nothing
        run(dpath("test_remote_ncbi"))
    except ImportError:
        pass


@ci
@skip_on_windows
def test_remote_irods():
    run(dpath("test_remote_irods"))


def test_deferred_func_eval():
    run(dpath("test_deferred_func_eval"))


def test_format_params():
    run(dpath("test_format_params"), check_md5=True)


def test_rule_defined_in_for_loop():
    # issue 257
    run(dpath("test_rule_defined_in_for_loop"))


def test_issue381():
    run(dpath("test_issue381"))


def test_format_wildcards():
    run(dpath("test_format_wildcards"))


def test_with_parentheses():
    run(dpath("test (with parenthese's)"))


def test_dup_out_patterns():
    """Duplicate output patterns should emit an error

    Duplicate output patterns can be detected on the rule level
    """
    run(dpath("test_dup_out_patterns"), shouldfail=True)


@skip_on_windows
def test_restartable_job_cmd_exit_1_no_restart():
    """Test the restartable job feature on ``exit 1``

    The shell snippet in the Snakemake file will fail the first time
    and succeed the second time.
    """
    run(
        dpath("test_restartable_job_cmd_exit_1"),
        cluster="./qsub",
        restart_times=0,
        shouldfail=True,
    )


@skip_on_windows
def test_restartable_job_cmd_exit_1_one_restart():
    # Restarting once is enough
    run(
        dpath("test_restartable_job_cmd_exit_1"),
        cluster="./qsub",
        restart_times=1,
        printshellcmds=True,
    )


@skip_on_windows
def test_restartable_job_qsub_exit_1():
    """Test the restartable job feature when qsub fails

    The qsub in the subdirectory will fail the first time and succeed the
    second time.
    """
    # Even two consecutive times should fail as files are cleared
    run(
        dpath("test_restartable_job_qsub_exit_1"),
        cluster="./qsub",
        restart_times=0,
        shouldfail=True,
    )
    run(
        dpath("test_restartable_job_qsub_exit_1"),
        cluster="./qsub",
        restart_times=0,
        shouldfail=True,
    )
    # Restarting once is enough
    run(
        dpath("test_restartable_job_qsub_exit_1"),
        cluster="./qsub",
        restart_times=1,
        shouldfail=False,
    )


def test_threads():
    run(dpath("test_threads"), cores=20)


def test_threads0():
    run(dpath("test_threads0"))


def test_dynamic_temp():
    run(dpath("test_dynamic_temp"))


# TODO this currently hangs. Has to be investigated (issue #660).
# def test_ftp_immediate_close():
#    try:
#        import ftputil
#
#        # only run the remote file test if the dependencies
#        # are installed, otherwise do nothing
#        run(dpath("test_ftp_immediate_close"))
#    except ImportError:
#        pass


def test_issue260():
    run(dpath("test_issue260"))


@skip_on_windows
@not_ci
def test_default_remote():
    run(
        dpath("test_default_remote"),
        cores=1,
        default_remote_provider="S3Mocked",
        default_remote_prefix="test-remote-bucket",
    )


def test_run_namedlist():
    run(dpath("test_run_namedlist"))


@connected
@not_ci
@skip_on_windows
def test_remote_gs():
    run(dpath("test_remote_gs"))


@pytest.mark.skip(reason="Need to choose how to provide billable project")
@connected
@not_ci
def test_gs_requester_pays(
    requesting_project=None,
    requesting_url="gcp-public-data-landsat/LC08/01/001/003/LC08_L1GT_001003_20170430_20170501_01_RT/LC08_L1GT_001003_20170430_20170501_01_RT_MTL.txt",
):
    """Tests pull-request 79 / issue 96 for billable user projects on GS

    If requesting_project None, behaves as test_remote_gs().

    Parameters
    ----------
    requesting_project: Optional[str]
        User project to bill for download. None will not provide the project for
        requester-pays as is the usual default
    requesting_url: str
        URL of the bucket to download. The default will match the expected output but is a
        bucket that doesn't require requester pays.
    """
    # create temporary config file
    with tempfile.NamedTemporaryFile(suffix=".yaml") as handle:
        # specify project and url for download
        if requesting_project is None:
            handle.write(b"project: null\n")
        else:
            handle.write('project: "{}"\n'.format(requesting_project).encode())
        handle.write('url: "{}"\n'.format(requesting_url).encode())
        # make sure we can read them
        handle.flush()
        # run the pipeline
        run(dpath("test_gs_requester_pays"), configfiles=[handle.name], forceall=True)


@pytest.mark.skip(reason="We need free azure access to test this in CircleCI.")
@connected
@ci
@skip_on_windows
def test_remote_azure():
    run(dpath("test_remote_azure"))


def test_remote_log():
    run(dpath("test_remote_log"), shouldfail=True)


@connected
@pytest.mark.xfail
def test_remote_http():
    run(dpath("test_remote_http"))


@skip_on_windows
@connected
@pytest.mark.xfail
def test_remote_http_cluster():
    run(dpath("test_remote_http"), cluster=os.path.abspath(dpath("test14/qsub")))


def test_profile():
    run(dpath("test_profile"))


@skip_on_windows
@connected
def test_singularity():
    run(dpath("test_singularity"), use_singularity=True)


@skip_on_windows
def test_singularity_invalid():
    run(
        dpath("test_singularity"),
        targets=["invalid.txt"],
        use_singularity=True,
        shouldfail=True,
    )


@skip_on_windows
def test_singularity_module_invalid():
    run(
        dpath("test_singularity_module"),
        targets=["invalid.txt"],
        use_singularity=True,
        shouldfail=True,
    )


@skip_on_windows
@connected
def test_singularity_conda():
    run(
        dpath("test_singularity_conda"),
        use_singularity=True,
        use_conda=True,
        conda_frontend="conda",
    )


@skip_on_windows
@connected
def test_singularity_none():
    run(dpath("test_singularity_none"), use_singularity=True)


@skip_on_windows
@connected
def test_singularity_global():
    run(dpath("test_singularity_global"), use_singularity=True)


def test_issue612():
    run(dpath("test_issue612"), dryrun=True)


def test_bash():
    run(dpath("test_bash"))


def test_inoutput_is_path():
    run(dpath("test_inoutput_is_path"))


def test_archive():
    run(dpath("test_archive"), archive="workflow-archive.tar.gz")


def test_log_input():
    run(dpath("test_log_input"))


@skip_on_windows
@connected
def test_cwl():
    run(dpath("test_cwl"))


@skip_on_windows
@connected
def test_cwl_singularity():
    run(dpath("test_cwl"), use_singularity=True)


def test_issue805():
    run(dpath("test_issue805"), shouldfail=True)


def test_issue823_1():
    run(dpath("test_issue823_1"))


@skip_on_windows
def test_issue823_2():
    run(dpath("test_issue823_2"))


@skip_on_windows
def test_issue823_3():
    run(dpath("test_issue823_3"))


@skip_on_windows
def test_pathlib():
    run(dpath("test_pathlib"))


def test_pathlib_missing_file():
    run(dpath("test_pathlib_missing_file"), shouldfail=True)


@skip_on_windows
def test_group_jobs():
    run(dpath("test_group_jobs"), cluster="./qsub")


@skip_on_windows
def test_multicomp_group_jobs():
    run(
        dpath("test_multicomp_group_jobs"),
        cluster="./qsub",
        overwrite_groups={"a": "group0", "b": "group0"},
        group_components={"group0": 2},
    )


@skip_on_windows
def test_group_job_fail():
    run(dpath("test_group_job_fail"), cluster="./qsub", shouldfail=True)


@skip_on_windows  # Not supported, but could maybe be implemented. https://stackoverflow.com/questions/48542644/python-and-windows-named-pipes
def test_pipes():
    run(dpath("test_pipes"))


@skip_on_windows
def test_pipes_multiple():
    # see github issue #975
    run(dpath("test_pipes_multiple"), cores=5)


def test_pipes_fail():
    run(dpath("test_pipes_fail"), shouldfail=True)


def test_validate():
    run(dpath("test_validate"))


def test_validate_fail():
    run(
        dpath("test_validate"),
        configfiles=[dpath("test_validate/config.fail.yaml")],
        shouldfail=True,
    )


def test_issue854():
    # output and benchmark have inconsistent wildcards
    # this should fail when parsing
    run(dpath("test_issue854"), shouldfail=True)


@skip_on_windows
def test_issue850():
    run(dpath("test_issue850"), cluster="./qsub")


@skip_on_windows
def test_issue860():
    run(dpath("test_issue860"), cluster="./qsub", targets=["done"])


def test_issue894():
    run(dpath("test_issue894"))


def test_issue584():
    run(dpath("test_issue584"))


def test_issue912():
    run(dpath("test_issue912"))


@skip_on_windows
def test_job_properties():
    run(dpath("test_job_properties"), cluster="./qsub.py")


def test_issue916():
    run(dpath("test_issue916"))


@skip_on_windows
def test_issue930():
    run(dpath("test_issue930"), cluster="./qsub")


@skip_on_windows
def test_issue635():
    run(dpath("test_issue635"), use_conda=True, check_md5=False)


# TODO remove skip
@pytest.mark.skip(
    reason="Temporarily disable until the stable container image becomes available again."
)
@skip_on_windows
def test_convert_to_cwl():
    workdir = dpath("test_convert_to_cwl")
    # run(workdir, export_cwl=os.path.join(workdir, "workflow.cwl"))
    shell(
        "cd {workdir}; PYTHONPATH={src} python -m snakemake --export-cwl workflow.cwl",
        src=os.getcwd(),
    )
    shell("cd {workdir}; cwltool --singularity workflow.cwl")
    assert os.path.exists(os.path.join(workdir, "test.out"))


def test_issue1037():
    run(dpath("test_issue1037"), dryrun=True, cluster="qsub", targets=["Foo_A.done"])


def test_issue1046():
    run(dpath("test_issue1046"))


def test_checkpoints():
    run(dpath("test_checkpoints"))


def test_checkpoints_dir():
    run(dpath("test_checkpoints_dir"))


def test_issue1092():
    run(dpath("test_issue1092"))


@skip_on_windows
def test_issue1093():
    run(dpath("test_issue1093"), use_conda=True)


def test_issue958():
    run(dpath("test_issue958"), cluster="dummy", dryrun=True)


def test_issue471():
    run(dpath("test_issue471"))


def test_issue1085():
    run(dpath("test_issue1085"), shouldfail=True)


@skip_on_windows
def test_issue1083():
    run(dpath("test_issue1083"), use_singularity=True)


@skip_on_windows  # Fails with "The flag 'pipe' used in rule two is only valid for outputs
def test_pipes2():
    run(dpath("test_pipes2"))


def test_expand_flag():
    run(dpath("test_expand_flag"), shouldfail=True)


@skip_on_windows
def test_default_resources():
    from snakemake.resources import DefaultResources

    run(
        dpath("test_default_resources"),
        # use fractional defaults here to test whether they are correctly rounded
        default_resources=DefaultResources(
            ["mem_mb=max(2*input.size, 1000.1)", "disk_mb=max(2*input.size, 1000.2)"]
        ),
    )


@skip_on_windows  # TODO fix the windows case: it somehow does not consistently modify all temp env vars as desired
def test_tmpdir():
    # artificially set the tmpdir to an expected value
    run(dpath("test_tmpdir"), overwrite_resources={"a": {"tmpdir": "/tmp"}})


def test_tmpdir_default():
    # Do not check the content (OS and setup depdendent),
    # just check whether everything runs smoothly with the default.
    run(dpath("test_tmpdir"), check_md5=False)


def test_issue1284():
    run(dpath("test_issue1284"))


def test_issue1281():
    run(dpath("test_issue1281"))


def test_filegraph():
    workdir = dpath("test_filegraph")
    dot_path = os.path.join(workdir, "fg.dot")
    pdf_path = os.path.join(workdir, "fg.pdf")

    if ON_WINDOWS:
        shell.executable("bash")
        workdir = workdir.replace("\\", "/")
        dot_path = dot_path.replace("\\", "/")

    # make sure the calls work
    shell("cd {workdir};python -m snakemake --filegraph > {dot_path}")

    # make sure the output can be interpreted by dot
    with open(dot_path, "rb") as dot_file, open(pdf_path, "wb") as pdf_file:
        pdf_file.write(
            subprocess.check_output(["dot", "-Tpdf"], stdin=dot_file, cwd=workdir)
        )
    # make sure the generated pdf file is not empty
    assert os.stat(pdf_path).st_size > 0


def test_batch():
    from snakemake.dag import Batch

    run(dpath("test_batch"), batch=Batch("aggregate", 1, 2))


def test_batch_final():
    from snakemake.dag import Batch

    run(dpath("test_batch_final"), batch=Batch("aggregate", 1, 1))


def test_batch_fail():
    from snakemake.dag import Batch

    run(dpath("test_batch"), batch=Batch("aggregate", 2, 2), shouldfail=True)


def test_github_issue52():
    run(dpath("test_github_issue52"))
    run(dpath("test_github_issue52"), snakefile="other.smk")


@skip_on_windows
def test_github_issue78():
    run(dpath("test_github_issue78"), use_singularity=True)


def test_envvars():
    run(dpath("test_envvars"), shouldfail=True)
    os.environ["TEST_ENV_VAR"] = "test"
    os.environ["TEST_ENV_VAR2"] = "test"
    run(dpath("test_envvars"), envvars=["TEST_ENV_VAR2"])


def test_github_issue105():
    run(dpath("test_github_issue105"))


def test_github_issue413():
    run(dpath("test_github_issue413"), no_tmpdir=True)


@skip_on_windows
def test_github_issue627():
    run(dpath("test_github_issue627"))


def test_github_issue727():
    run(dpath("test_github_issue727"))


@skip_on_windows
def test_github_issue988():
    run(dpath("test_github_issue988"))


def test_github_issue1062():
    # old code failed in dry run
    run(dpath("test_github_issue1062"), dryrun=True)


def test_output_file_cache():
    test_path = dpath("test_output_file_cache")
    os.environ["SNAKEMAKE_OUTPUT_CACHE"] = "cache"
    run(test_path, cache=["a", "b"])
    run(test_path, cache=["invalid_multi"], targets="invalid1.txt", shouldfail=True)


@skip_on_windows
@pytest.mark.xfail(
    reason="moto currently fails with \"'_patch' object has no attribute 'is_local'\""
)
def test_output_file_cache_remote():
    test_path = dpath("test_output_file_cache_remote")
    os.environ["SNAKEMAKE_OUTPUT_CACHE"] = "cache"
    run(
        test_path,
        cache=["a", "b", "c"],
        default_remote_provider="S3Mocked",
        default_remote_prefix="test-remote-bucket",
    )


@connected
@zenodo
def test_remote_zenodo():
    run(dpath("test_remote_zenodo"))


def test_multiext():
    run(dpath("test_multiext"))


def test_core_dependent_threads():
    run(dpath("test_core_dependent_threads"))


@skip_on_windows
def test_env_modules():
    run(dpath("test_env_modules"), use_env_modules=True)


@skip_on_windows
@connected
def test_container():
    run(dpath("test_container"), use_singularity=True)


def test_linting():
    snakemake(
        snakefile=os.path.join(dpath("test14"), "Snakefile.nonstandard"), lint=True
    )


@skip_on_windows
def test_string_resources():
    from snakemake.resources import DefaultResources

    run(
        dpath("test_string_resources"),
        default_resources=DefaultResources(["gpu_model='nvidia-tesla-1000'"]),
        cluster="./qsub.py",
    )


def test_jupyter_notebook():
    run(dpath("test_jupyter_notebook"), use_conda=True)


def test_jupyter_notebook_draft():
    from snakemake.notebook import EditMode

    run(
        dpath("test_jupyter_notebook_draft"),
        use_conda=True,
        edit_notebook=EditMode(draft_only=True),
        targets=["results/result_intermediate.txt"],
        check_md5=False,
    )


def test_github_issue456():
    run(dpath("test_github_issue456"))


def test_scatter_gather():
    run(dpath("test_scatter_gather"), overwrite_scatter={"split": 2})


@skip_on_windows
def test_github_issue640():
    run(
        dpath("test_github_issue640"),
        targets=["Output/FileWithRights"],
        dryrun=True,
        cleanup=False,
    )


@skip_on_windows  # TODO check whether this might be enabled later
def test_generate_unit_tests():
    with tempfile.NamedTemporaryFile() as tmpfile:
        os.environ["UNIT_TEST_TMPFILE"] = tmpfile.name
        tmpdir = run(
            dpath("test_generate_unit_tests"),
            generate_unit_tests=".tests/unit",
            check_md5=False,
            cleanup=False,
        )
        sp.check_call(["pytest", ".tests", "-vs"], cwd=tmpdir)


@skip_on_windows
def test_metadata_migration():
    outpath = Path(
        "tests/test_metadata_migration/some/veryveryveryveryveryveryvery/veryveryveryveryveryveryveryveryveryveryveryveryveryveryveryveryveryveryveryvery/veryveryveryveryveryveryveryveryveryveryveryveryveryveryveryveryveryveryveryveryveryveryveryvery/veryveryveryveryveryveryveryveryveryveryveryveryveryveryveryveryveryveryveryveryvery/veryveryveryveryveryveryveryveryveryveryveryveryveryveryveryveryvery/veryveryveryveryveryveryveryveryveryveryveryveryverylong"
    )
    os.makedirs(outpath, exist_ok=True)
    metapath = Path(
        "tests/test_metadata_migration/.snakemake/metadata/@c29tZS92ZXJ5dmVyeXZlcnl2ZXJ5dmVyeXZlcnl2ZXJ5L3Zlcnl2ZXJ5dmVyeXZlcnl2ZXJ5dmVyeXZlcnl2ZXJ5dmVyeXZlcnl2ZXJ5dmVyeXZlcnl2ZXJ5dmVyeXZlcnl2ZXJ5dmVyeXZlcnl2ZXJ5L3Zlcnl2ZXJ5dmVyeXZlcnl2ZXJ5dmVyeXZlcnl2ZXJ5dmVyeXZlcnl2ZXJ5dmVyeXZlcnl2ZXJ5dmVyeXZlcnl2ZXJ5dmVyeXZlcn/@l2ZXJ5dmVyeXZlcnl2ZXJ5dmVyeS92ZXJ5dmVyeXZlcnl2ZXJ5dmVyeXZlcnl2ZXJ5dmVyeXZlcnl2ZXJ5dmVyeXZlcnl2ZXJ5dmVyeXZlcnl2ZXJ5dmVyeXZlcnl2ZXJ5dmVyeXZlcnkvdmVyeXZlcnl2ZXJ5dmVyeXZlcnl2ZXJ5dmVyeXZlcnl2ZXJ5dmVyeXZlcnl2ZXJ5dmVyeXZlcnl2ZXJ5dmVyeXZlcnkvdmVyeXZlcnl2ZXJ5dmVy"
    )
    os.makedirs(metapath, exist_ok=True)
    exppath = Path(
        "tests/test_metadata_migration/expected-results/some/veryveryveryveryveryveryvery/veryveryveryveryveryveryveryveryveryveryveryveryveryveryveryveryveryveryveryvery/veryveryveryveryveryveryveryveryveryveryveryveryveryveryveryveryveryveryveryveryveryveryveryvery/veryveryveryveryveryveryveryveryveryveryveryveryveryveryveryveryveryveryveryveryvery/veryveryveryveryveryveryveryveryveryveryveryveryveryveryveryveryvery/veryveryveryveryveryveryveryveryveryveryveryveryverylong"
    )
    os.makedirs(exppath, exist_ok=True)
    with open(outpath / "path.txt", "w"):
        # generate empty file
        pass
    # generate artificial incomplete metadata in v1 format for migration
    with open(
        metapath
        / "eXZlcnl2ZXJ5dmVyeXZlcnl2ZXJ5dmVyeXZlcnl2ZXJ5dmVyeWxvbmcvcGF0aC50eHQ=",
        "w",
    ) as meta:
        print('{"incomplete": true, "external_jobid": null}', file=meta)
    with open(exppath / "path.txt", "w") as out:
        print("updated", file=out)

    # run workflow, incomplete v1 metadata should be migrated and trigger rerun of the rule,
    # which will save different data than the output contained in the git repo.
    run(dpath("test_metadata_migration"), force_incomplete=True)


def test_paramspace():
    run(dpath("test_paramspace"))


def test_github_issue806():
    run(dpath("test_github_issue806"), config=dict(src_lang="es", trg_lang="en"))


@skip_on_windows
def test_containerized():
    run(dpath("test_containerized"), use_conda=True, use_singularity=True)


@skip_on_windows
def test_containerize():
    run(dpath("test_conda"), containerize=True, check_results=False)


def test_long_shell():
    run(dpath("test_long_shell"))


def test_modules_all():
    run(dpath("test_modules_all"), targets=["a"])


@skip_on_windows
def test_modules_prefix():
    run(dpath("test_modules_prefix"), targets=["a"])


@skip_on_windows
def test_modules_peppy():
    run(dpath("test_modules_peppy"), targets=["a"])


def test_modules_specific():
    run(dpath("test_modules_specific"), targets=["test_a"])


@skip_on_windows  # works in principle but the test framework modifies the target path separator
def test_modules_meta_wrapper():
    run(dpath("test_modules_meta_wrapper"), targets=["mapped/a.bam.bai"], dryrun=True)


def test_use_rule_same_module():
    run(dpath("test_use_rule_same_module"), targets=["test.out", "test2.out"])


def test_module_complex():
    run(dpath("test_module_complex"), dryrun=True)


def test_module_complex2():
    run(dpath("test_module_complex2"), dryrun=True)


@skip_on_windows
def test_module_no_prefixing_modified_paths():
    run(
        dpath("test_module_no_prefixing_modified_paths"),
        targets=["module2/test_final.txt"],
    )


def test_module_with_script():
    run(dpath("test_module_with_script"))


def test_module_worfklow_namespacing():
    run(dpath("test_module_workflow_snakefile_usage"))


@skip_on_windows  # No conda-forge version of pygraphviz for windows
def test_module_report():
    run(
        dpath("test_module_report"),
        report="report.html",
        report_stylesheet="custom-stylesheet.css",
        check_md5=False,
    )


def test_handover():
    run(dpath("test_handover"), resources={"mem_mb": 20})


@skip_on_windows  # test shell command not properly working
def test_source_path():
    run(dpath("test_source_path"), snakefile="workflow/Snakefile")


@only_on_windows
def test_filesep_windows_targets():
    run(
        dpath("test_filesep_windows"),
        targets=["subfolder/test2.out2", "subfolder/test1.out2"],
    )


@only_on_windows
def test_filesep_on_windows():
    run(dpath("test_filesep_windows"))


def test_set_resources():
    run(dpath("test_set_resources"), overwrite_resources={"a": {"a": 1, "b": "foo"}})


def test_github_issue1069():
    run(
        dpath("test_github_issue1069"),
        shellcmd="snakemake -c1 --resources mem_mb=16423",
    )


def test_touch_pipeline_with_temp_dir():
    # Issue #1028
    run(dpath("test_touch_pipeline_with_temp_dir"), forceall=True, touch=True)


def test_all_temp():
    run(dpath("test_all_temp"), all_temp=True)


def test_strict_mode():
    run(dpath("test_strict_mode"), shouldfail=True)


@needs_strace
def test_github_issue1158():
    run(dpath("test_github_issue1158"), cluster="./qsub.py")


def test_converting_path_for_r_script():
    run(dpath("test_converting_path_for_r_script"), cores=1)


def test_ancient_dag():
    run(dpath("test_ancient_dag"))


@skip_on_windows
def test_checkpoint_allowed_rules():
    run(dpath("test_checkpoint_allowed_rules"), targets=["c"], cluster="./qsub")


@skip_on_windows
def test_modules_ruledeps_inheritance():
    run(dpath("test_modules_ruledeps_inheritance"))


@skip_on_windows
def test_issue1331():
    # not guaranteed to fail, so let's try multiple times
    for i in range(10):
        run(dpath("test_issue1331"), cores=4)


@skip_on_windows
def test_conda_named():
    run(dpath("test_conda_named"), use_conda=True)


@skip_on_windows
def test_default_target():
    run(dpath("test_default_target"))


def test_cache_multioutput():
    run(dpath("test_cache_multioutput"), shouldfail=True)


@skip_on_windows
def test_github_issue1384():
    try:
        tmpdir = run(dpath("test_github_issue1384"), cleanup=False)
        shell(
            """
            cd {tmpdir}
            python -m snakemake --generate-unit-tests
            pytest -v .tests/unit
            """
        )
    finally:
        shutil.rmtree(tmpdir)


@skip_on_windows
def test_peppy():
    run(dpath("test_peppy"))


def test_template_engine():
    run(dpath("test_template_engine"))


def test_groupid_expand_local():
    run(dpath("test_groupid_expand"))


@skip_on_windows
def test_groupid_expand_cluster():
    run(dpath("test_groupid_expand_cluster"), cluster="./qsub", nodes=3)


@skip_on_windows
def test_service_jobs():
    run(dpath("test_service_jobs"), check_md5=False)


<<<<<<< HEAD
@skip_on_windows
def test_shell_exec():
    run(dpath("test_shell_exec"))
=======
def test_incomplete_params():
    run(dpath("test_incomplete_params"), dryrun=True, printshellcmds=True)
>>>>>>> 3ff25a9d
<|MERGE_RESOLUTION|>--- conflicted
+++ resolved
@@ -1563,11 +1563,10 @@
     run(dpath("test_service_jobs"), check_md5=False)
 
 
-<<<<<<< HEAD
 @skip_on_windows
 def test_shell_exec():
     run(dpath("test_shell_exec"))
-=======
+
+
 def test_incomplete_params():
-    run(dpath("test_incomplete_params"), dryrun=True, printshellcmds=True)
->>>>>>> 3ff25a9d
+    run(dpath("test_incomplete_params"), dryrun=True, printshellcmds=True)